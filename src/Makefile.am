lib_LTLIBRARIES = libinput.la
noinst_LTLIBRARIES = libinput-util.la \
		     libfilter.la

include_HEADERS =			\
	libinput.h

libinput_la_SOURCES =			\
	libinput.c			\
	libinput.h			\
	libinput-private.h		\
	evdev.c				\
	evdev.h				\
<<<<<<< HEAD
	evdev-tablet.c			\
	evdev-tablet.h			\
=======
	evdev-middle-button.c		\
>>>>>>> a6be4399
	evdev-mt-touchpad.c		\
	evdev-mt-touchpad.h		\
	evdev-mt-touchpad-tap.c		\
	evdev-mt-touchpad-buttons.c	\
	evdev-mt-touchpad-edge-scroll.c	\
	evdev-mt-touchpad-gestures.c	\
	filter.c			\
	filter.h			\
	filter-private.h		\
	path.h				\
	path.c				\
	udev-seat.c			\
	udev-seat.h			\
	timer.c				\
	timer.h				\
	../include/linux/input.h

libinput_la_LIBADD = $(MTDEV_LIBS) \
		     $(LIBUDEV_LIBS) \
		     $(LIBEVDEV_LIBS) \
		     $(LIBWACOM_LIBS) \
		     libinput-util.la

libinput_la_CFLAGS = -I$(top_srcdir)/include \
		     $(MTDEV_CFLAGS)	\
		     $(LIBUDEV_CFLAGS)	\
		     $(LIBEVDEV_CFLAGS)	\
		     $(LIBWACOM_CFLAGS) \
		     $(GCC_CFLAGS)
EXTRA_libinput_la_DEPENDENCIES = $(srcdir)/libinput.sym

libinput_util_la_SOURCES = \
	libinput-util.c		\
	libinput-util.h

libinput_util_la_LIBADD =
libinput_util_la_CFLAGS = -I$(top_srcdir)/include \
			  $(LIBUDEV_CFLAGS) \
			  $(GCC_CFLAGS)

libfilter_la_SOURCES = \
	filter.c \
	filter.h \
	filter-private.h
libfilter_la_LIBADD =
libfilter_la_CFLAGS =

libinput_la_LDFLAGS = -version-info $(LIBINPUT_LT_VERSION) -shared \
		      -Wl,--version-script=$(srcdir)/libinput.sym

pkgconfigdir = $(libdir)/pkgconfig
pkgconfig_DATA = libinput.pc

AM_CFLAGS = $(GCC_CFLAGS)

DISTCLEANFILES = libinput-version.h
EXTRA_DIST = libinput-version.h.in libinput.sym<|MERGE_RESOLUTION|>--- conflicted
+++ resolved
@@ -11,18 +11,15 @@
 	libinput-private.h		\
 	evdev.c				\
 	evdev.h				\
-<<<<<<< HEAD
-	evdev-tablet.c			\
-	evdev-tablet.h			\
-=======
 	evdev-middle-button.c		\
->>>>>>> a6be4399
 	evdev-mt-touchpad.c		\
 	evdev-mt-touchpad.h		\
 	evdev-mt-touchpad-tap.c		\
 	evdev-mt-touchpad-buttons.c	\
 	evdev-mt-touchpad-edge-scroll.c	\
 	evdev-mt-touchpad-gestures.c	\
+	evdev-tablet.c			\
+	evdev-tablet.h			\
 	filter.c			\
 	filter.h			\
 	filter-private.h		\
