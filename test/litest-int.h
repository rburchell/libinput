/*
 * Copyright © 2013 Red Hat, Inc.
 *
 * Permission is hereby granted, free of charge, to any person obtaining a
 * copy of this software and associated documentation files (the "Software"),
 * to deal in the Software without restriction, including without limitation
 * the rights to use, copy, modify, merge, publish, distribute, sublicense,
 * and/or sell copies of the Software, and to permit persons to whom the
 * Software is furnished to do so, subject to the following conditions:
 *
 * The above copyright notice and this permission notice (including the next
 * paragraph) shall be included in all copies or substantial portions of the
 * Software.
 *
 * THE SOFTWARE IS PROVIDED "AS IS", WITHOUT WARRANTY OF ANY KIND, EXPRESS OR
 * IMPLIED, INCLUDING BUT NOT LIMITED TO THE WARRANTIES OF MERCHANTABILITY,
 * FITNESS FOR A PARTICULAR PURPOSE AND NONINFRINGEMENT.  IN NO EVENT SHALL
 * THE AUTHORS OR COPYRIGHT HOLDERS BE LIABLE FOR ANY CLAIM, DAMAGES OR OTHER
 * LIABILITY, WHETHER IN AN ACTION OF CONTRACT, TORT OR OTHERWISE, ARISING
 * FROM, OUT OF OR IN CONNECTION WITH THE SOFTWARE OR THE USE OR OTHER
 * DEALINGS IN THE SOFTWARE.
 */

#if HAVE_CONFIG_H
#include "config.h"
#endif
#include <limits.h>

#ifndef LITEST_INT_H
#define LITEST_INT_H
#include "litest.h"

/* Use as designater for litest to change the value */
#define LITEST_AUTO_ASSIGN INT_MIN

struct litest_test_device {
       enum litest_device_type type;
       enum litest_device_feature features;
       const char *shortname;
       void (*setup)(void); /* test fixture, used by check */
       void (*teardown)(void); /* test fixture, used by check */
       /**
	* If create is non-NULL it will be called to initialize the device.
	* For such devices, no overrides are possible. If create is NULL,
	* the information in name, id, events, absinfo is used to
	* create the device instead.
	*/
       void (*create)(struct litest_device *d);

       /**
	* The device name. Only used when create is NULL.
	*/
       const char *name;
       /**
	* The device id. Only used when create is NULL.
	*/
       const struct input_id *id;
       /**
	* List of event type/code tuples, terminated with -1, e.g.
	* EV_REL, REL_X, EV_KEY, BTN_LEFT, -1
	* Special tuple is INPUT_PROP_MAX, <actual property> to set.
	*
	* Any EV_ABS codes in this list will be initialized with a default
	* axis range.
	*/
       int *events;
       /**
	* List of abs codes to enable, with absinfo.value determining the
	* code to set. List must be terminated with absinfo.value -1
	*/
       struct input_absinfo *absinfo;
       struct litest_device_interface *interface;

       const char *udev_rule;
};

struct litest_device_interface {
	void (*touch_down)(struct litest_device *d, unsigned int slot, double x, double y);
	void (*touch_move)(struct litest_device *d, unsigned int slot, double x, double y);
	void (*touch_up)(struct litest_device *d, unsigned int slot);

	/**
	 * Default value for the given EV_ABS axis.
	 * @return 0 on success, nonzero otherwise
	 */
	int (*get_axis_default)(struct litest_device *d, unsigned int code, int32_t *value);

	/**
	 * Set of of events to execute on touch down, terminated by a .type
	 * and .code value of -1. If the event value is LITEST_AUTO_ASSIGN,
	 * it will be automatically assigned by the framework (valid for x,
	 * y, tracking id and slot).
	 *
	 * These events are only used if touch_down is NULL.
	 */
	struct input_event *touch_down_events;
	struct input_event *touch_move_events;
	struct input_event *touch_up_events;

<<<<<<< HEAD
	/**
	 * Tablet events, LITEST_AUTO_ASSIGN is allowed on event values for
	 * ABS_X, ABS_Y, ABS_DISTANCE and ABS_PRESSURE.
	 */
	struct input_event *tablet_proximity_in_events;
	struct input_event *tablet_proximity_out_events;
	struct input_event *tablet_motion_events;

	int min[2];
	int max[2];
=======
	int min[2]; /* x/y axis minimum */
	int max[2]; /* x/y axis maximum */
>>>>>>> 8215d725
};

void litest_set_current_device(struct litest_device *device);
int litest_scale(const struct litest_device *d, unsigned int axis, double val);
void litest_generic_device_teardown(void);

#endif<|MERGE_RESOLUTION|>--- conflicted
+++ resolved
@@ -97,7 +97,6 @@
 	struct input_event *touch_move_events;
 	struct input_event *touch_up_events;
 
-<<<<<<< HEAD
 	/**
 	 * Tablet events, LITEST_AUTO_ASSIGN is allowed on event values for
 	 * ABS_X, ABS_Y, ABS_DISTANCE and ABS_PRESSURE.
@@ -106,12 +105,8 @@
 	struct input_event *tablet_proximity_out_events;
 	struct input_event *tablet_motion_events;
 
-	int min[2];
-	int max[2];
-=======
 	int min[2]; /* x/y axis minimum */
 	int max[2]; /* x/y axis maximum */
->>>>>>> 8215d725
 };
 
 void litest_set_current_device(struct litest_device *device);
