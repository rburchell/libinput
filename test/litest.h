--- conflicted
+++ resolved
@@ -196,12 +196,9 @@
 	LITEST_YUBIKEY = -42,
 	LITEST_SYNAPTICS_I2C = -43,
 	LITEST_WACOM_CINTIQ_24HD = -44,
-<<<<<<< HEAD
 	LITEST_MULTITOUCH_FUZZ_SCREEN = -45,
-=======
-	LITEST_WACOM_INTUOS3_PAD = -45,
-	LITEST_WACOM_INTUOS5_PAD = -46,
->>>>>>> 83771f1b
+	LITEST_WACOM_INTUOS3_PAD = -46,
+	LITEST_WACOM_INTUOS5_PAD = -47,
 };
 
 enum litest_device_feature {
