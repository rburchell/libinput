--- conflicted
+++ resolved
@@ -137,15 +137,12 @@
 	LITEST_LOGITECH_TRACKBALL = -23,
 	LITEST_ATMEL_HOVER = -24,
 	LITEST_ALPS_DUALPOINT = -25,
-<<<<<<< HEAD
-	LITEST_WACOM_BAMBOO = -26,
-	LITEST_WACOM_CINTIQ = -27,
-	LITEST_WACOM_INTUOS = -28,
-	LITEST_WACOM_ISDV4 = -29,
-	LITEST_WALTOP = -30,
-=======
 	LITEST_MOUSE_LOW_DPI = -26,
->>>>>>> 610e17a7
+	LITEST_WACOM_BAMBOO = -27,
+	LITEST_WACOM_CINTIQ = -28,
+	LITEST_WACOM_INTUOS = -29,
+	LITEST_WACOM_ISDV4 = -30,
+	LITEST_WALTOP = -31,
 };
 
 enum litest_device_feature {
